import torch
from torch import nn, optim
from sklearn.cluster import KMeans

# # CUDA
# use_cuda = torch.cuda.is_available()
# device = torch.device("cuda:3" if use_cuda else "cpu")


class PatrickDiscriminator(torch.nn.Module):
    def __init__(self, shapelet_len, mode):
        assert mode in range(1, 10)
        super(PatrickDiscriminator, self).__init__()
        self.shapelet_len = shapelet_len
        self.mode = mode
        self.vector = torch.nn.Parameter(torch.randn(shapelet_len))

    def forward(self, diffs):
        vector = self.vector if self.mode in (1, 2, 3, 4, 5) else self.vector ** 2
        if self.mode == 1:  # very nearly james' version. He adds a bias as well.
            diffs = diffs.abs()
            diffs = (vector * diffs).sum(dim=-1)
<<<<<<< HEAD
            diffs.abs()
        elif self.mode in (2, 3, 6, 8):
=======
            diffs, _ = diffs.min(dim=1)
        elif self.mode == 2:
>>>>>>> 8d4b3d7c
            diffs = (vector * diffs).sum(dim=-1)
            diffs = diffs.abs()
            diffs, _ = diffs.min(dim=1)
        elif self.mode == 3:
            diffs = (vector * diffs).sum(dim=-1)
            diffs = diffs.abs()
            diffs, _ = diffs.min(dim=1)
            diffs = diffs.log()
        elif self.mode == 4:
            diffs = (vector * diffs).sum(dim=-1)
            diffs = diffs ** 2
            diffs, _ = diffs.min(dim=1)
        elif self.mode == 5:
            diffs = (vector * diffs).sum(dim=-1)
            diffs = diffs ** 2
            diffs, _ = diffs.min(dim=1)
            diffs = diffs.log()
        elif self.mode == 6:
            diffs = diffs.abs()
            diffs = (vector * diffs).sum(dim=-1)
            diffs, _ = diffs.min(dim=1)
        elif self.mode == 7:
            diffs = diffs ** 2
            diffs = (vector * diffs).sum(dim=-1)
            diffs, _ = diffs.min(dim=1)
        elif self.mode == 8:
            diffs = diffs.abs()
            diffs = (vector * diffs).sum(dim=-1)
            diffs, _ = diffs.min(dim=1)
            diffs = diffs.log()
        elif self.mode == 9:
            diffs = diffs ** 2
            diffs = (vector * diffs).sum(dim=-1)
            diffs, _ = diffs.min(dim=1)
            diffs = diffs.log()
        return diffs


class ShapeletNet(nn.Module):
    """ Generic model for shapelet learning. """
    def __init__(self, num_shapelets, shapelet_len, num_outputs, init_data=None, discriminator='l2'):
        super().__init__()
        self.num_shapelets = num_shapelets
        self.shapelet_len = shapelet_len
        self.num_outputs = num_outputs

        # Setup shapelets
        self.shapelet_init_val = nn.Parameter(torch.ones(1, 1), requires_grad=False)
        self.shapelets_ = nn.Linear(1, self.num_shapelets * self.shapelet_len, bias=False)
        if init_data is not None:
            self._init_shapelets(init_data)
        self.shapelets = lambda: self.shapelets_(self.shapelet_init_val).view(self.num_shapelets, self.shapelet_len)

        # Discriminator for evaluating similarity
        if discriminator == 'l1':
            self.discriminator = lambda diffs: torch.norm(diffs, dim=3, p=1)
        elif discriminator == 'l2':
            self.discriminator = lambda diffs: torch.norm(diffs, dim=3, p=2)
        elif discriminator == 'mlp':
            self.discriminator = nn.Sequential(
                nn.Linear(self.shapelet_len, self.shapelet_len, bias=0),
                nn.ReLU(),
                nn.Linear(self.shapelet_len, 1, bias=0)
            )
        elif discriminator == 'linear':
            self.discriminator = nn.Sequential(
                nn.Linear(self.shapelet_len, 1),
            )
        elif 'patrick' in discriminator:
            mode = int(discriminator[len('patrick'):])
            self.discriminator = PatrickDiscriminator(self.shapelet_len, mode)

        # Classifier on the min value of the discriminator
        self.classifier = nn.Linear(self.num_shapelets, num_outputs, bias=False)

    def _init_shapelets(self, data):
        """ Shapelet initialisation using k-means clustering. """
        # Compute centroids
        data = data.to('cpu')
        kmeans = KMeans(n_clusters=self.num_shapelets)
        kmeans.fit(data.reshape(-1, data.size(2)))
        cluster_centers = kmeans.cluster_centers_

        # Update weights to start at cluster centers
        self.shapelets_.weight.data = torch.Tensor(cluster_centers.reshape(-1, 1))

    def forward(self, x):
        # Get shapelets
        shapelets = self.shapelets()

        # Compute the difference
        diffs = x.unsqueeze(2) - shapelets
        if isinstance(self.discriminator, PatrickDiscriminator):
            min_discrim = self.discriminator(diffs)
        else:
            diffs = torch.abs(diffs)

            # Get min discrimination
            discrim = self.discriminator(diffs).squeeze(-1)
            min_discrim, _ = discrim.min(dim=1)

            # Additional bits
            # min_discrim = torch.log(min_discrim + 1e-5)

        # Apply the classifier
        predictions = self.classifier(min_discrim)

        return predictions



if __name__ == '__main__':
    from jamesshapelets.src.data.make_dataset import UcrDataset
    from jamesshapelets.src.models.dataset import SigletDataset, PointsDataset
    from torch.utils.data import DataLoader
    import numpy as np
    import matplotlib.pyplot as plt
    from sklearn.metrics import accuracy_score

    # Params
    ds_name = 'ECGFiveDays'
    window_size = 30
    depth = 5
    n_iters = 1000

    print(ds_name)

    # Get datasets
    ucr_train, ucr_test = UcrDataset(ds_name=ds_name).get_original_train_test()
    n_classes = ucr_train.n_classes
    n_outputs = n_classes if n_classes > 2 else n_classes - 1
    train_ds, test_ds = [SigletDataset(x.data, x.labels, depth=depth, ds_length=x.size(1), num_window_sizes=5) for x in (ucr_train, ucr_test)]
    # train_ds, test_ds = [PointsDataset(x.data, x.labels, window_size=window_size) for x in (ucr_train, ucr_test)]
    train_dl = DataLoader(train_ds, batch_size=32)

    num_shapelets = 50
    shapelet_len = train_ds.data.size(2)

    # Setup
    model = ShapeletNet(num_shapelets=num_shapelets, shapelet_len=shapelet_len, num_outputs=n_outputs, init_data=train_ds.data, discriminator='linear')
    model.to(device)
    criterion = nn.CrossEntropyLoss() if n_classes > 2 else nn.BCELoss()
    optimizer = optim.Adam(params=model.parameters(), lr=0.1)

    # Run
    for iter in range(n_iters):
        losses = []
        model.train()
        for i, (data, labels) in enumerate(train_dl):
            data, labels = data.to(device), labels.to(device)
            optimizer.zero_grad()
            preds = model(data)
            loss = criterion(preds, labels)
            loss.backward()
            optimizer.step()
            losses.append(loss.item())
        if iter % 50 == 0:
            print('Iter: {} - Loss: {}'.format(iter, np.mean(losses)))

            # Validate
            model.eval()
            with torch.no_grad():
                data, labels = test_ds.data.to(device), test_ds.labels.to(device)
                #
                if len(np.unique(labels)) > 2:
                    preds = torch.argmax(model(data), axis=1)
                    print('Accuracy score: {:.2f}%'.format(100 * accuracy_score(preds, labels)))
                else:
                    preds = model(data)
                    print('Accuracy score: {:.2f}%'.format(100 * accuracy_score((preds > 0.5).int(), labels)))

    # Plot final shapelets
    fig, ax = plt.subplots(1, 2, figsize=(10, 6))
    shapelets = model.shapelets().detach()
    ax[0].plot(shapelets[1, :])
    ax[1].plot(shapelets[0, :])
    plt.show()




<|MERGE_RESOLUTION|>--- conflicted
+++ resolved
@@ -20,13 +20,8 @@
         if self.mode == 1:  # very nearly james' version. He adds a bias as well.
             diffs = diffs.abs()
             diffs = (vector * diffs).sum(dim=-1)
-<<<<<<< HEAD
-            diffs.abs()
-        elif self.mode in (2, 3, 6, 8):
-=======
             diffs, _ = diffs.min(dim=1)
         elif self.mode == 2:
->>>>>>> 8d4b3d7c
             diffs = (vector * diffs).sum(dim=-1)
             diffs = diffs.abs()
             diffs, _ = diffs.min(dim=1)
