--- conflicted
+++ resolved
@@ -202,10 +202,7 @@
          result_subfolder='old' if old else 'L2',
          old_shapelets=old)
 
-<<<<<<< HEAD
-=======
-
->>>>>>> 54d6ad55
+
 def analyse():
     main(result_folder='speech_commands',
          result_subfolder='L2',
